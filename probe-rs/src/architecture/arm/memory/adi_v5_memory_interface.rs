--- conflicted
+++ resolved
@@ -32,17 +32,8 @@
         Ok(Self {
             interface,
             access_port: access_port_number.into(),
-<<<<<<< HEAD
             only_32bit_data_size,
         })
-=======
-            only_32bit_data_size: true,
-        };
-
-        interface.detect_data_size()?;
-
-        Ok(interface)
->>>>>>> 4553d39e
     }
 }
 
