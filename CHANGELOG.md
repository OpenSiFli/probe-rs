# Changelog

The format is based on [Keep a Changelog](https://keepachangelog.com/en/1.0.0/)
and this project adheres to [Semantic Versioning](https://semver.org/spec/v2.0.0.html).

## [Unreleased]

### Added

<<<<<<< HEAD
- Added a permissions system that allows the user to specify if a full chip erase is allowed (#918)
- Added debug sequence for the nRF5340 that turns on the network core can unlock both cores by erasing them if that is permitted (#918)
=======
- Support for core registers `msp`, `psp` and `extra`, extra containing:
  - Bits[31:24] CONTROL.
  - Bits[23:16] FAULTMASK.
  - Bits[15:8]  BASEPRI.
  - Bits[7:0]   PRIMASK.
- Debug port start sequence for LPC55S16. (#944)
- Added a command to print the list of all supported chips. (#946)
- Added a command to print info about a chip, such as RAM and the number of cores. (#946)
- ARM:`Session::swo_reader` that returns a wrapping implementation of `std::io::Read` around `Session::read_swo`. (#916)

>>>>>>> 32471e7a
### Fixed

- Fixed a panic when cmsisdap probes return more transfers than requested (#922, #923)

## [0.12.0]

- Added support for `chip-erase` flag under the `probe-rs-cli download` command. (#898)
- Added support for `disable-progressbars` flag under the `probe-rs-cli download` command. (#898)
- Fixed bug in `FlashLoader` not emitting `ProgressEvent::FinishedErasing` when using `do_chip_erase`. (#898)

### Added

- Added initial multicore support. (#565)
- probe-rs-cli-util: added common option structures and logic pertaining to probes and target attachment from cargo-flash. (#723)
- probe-rs-cli-util: escape hatch via `--` for extra cargo options not declared by `common_options::CargoOptions`.
- Added SWDv2 multidrop support for multi-DP chips. (#720)
- Added The possibility to use `--connect-under-reset` for the `probe-rs-cli info` command. (#775)
- Added support for flashing `bin` format binaries with the `probe-rs-cli download` command. (#774)
- Improved number parsing on all the `probe-rs-cli` commands. They now all accept normal (`01234`), hex (`0x1234`), octal (`0o1234`) and binary (`0b1`) formats. (#774)
- Added progress bars to the probe-rs-cli download command. (#776)
- Improve reliability of communication with the RISCV debug module by recovering from busy errors in batch operations. (#802)
- Added optional ability to load fixed address flashing algorithms (non PIC). (#822)
- Added target definition validation to make handling inside probe-rs easier by making some basic assumptions about the validity of the used `ChipFamily` without always checking again. (#848)
- Added support for the built in JTAG on the ESP32C3 and other ESP32 devices (#863).
- Added name field to memory regions. (#864)
- debugger: Show progress notification while device is being flashed. (#871, #884)

### Removed

- probe-rs-cli-util: unused module `argument_handling`. (#760)

### Changed
- Enabled the generation of global timestamps and exception traces for ARM targets on `Session::setup_swv`.
- Changed to `hidraw` for HID access on Linux. This should allow access to HID-based probes without udev rules (#737).
- Support batching of FTDI commands and use it for RISCV (#717)
- Include the chip string for `NoRamDefined` in its error message
- Improved handling of errors in CMSIS-DAP commands (#745).
- Implemented RTT (String, BinaryLE, and Defmt) in `probe-rs-debugger` (#688).
- `probe-rs-debugger` will use the VSCode Client `launch.json` configuration to set RUST_LOG levels and send output to the VSCode Debug Console (#688).
- Bumped dependencies `bitvec 0.19.4`to `bitvec 0.22`, `nom 6.0.0` to `nom 7.0.0-alpha1`. (#756)
- `DebugProbeError::CommandNotSupportedByProbe` now holds a name string of the unsupported command.
- Target YAMLs: Renamed `core.type` values from `M0, M4, etc` to `armv6m`, `armv7m`, `armv8m`.
- Breaking API: Modify `probe-rs-rtt` interfaces to use `probe_rs::Core` rather than `Arc<Mutex<probe_rs::Session>>`.
- An opaque object is returned to represent a compiled artifact. This allows extra information to be provided
  in future without a breaking change (#795).
- Information on whether a rebuild was necessary is included in the artefact (nothing changed if
 `fresh == true`) (#795).
- `Debug` was reimplemented on `Session` (#795).
- Target YAMLs: Changed `flash_algorithms` from a map to an array. (#813)
- Reject ambiguous chip selection.
- Prefer using `read` over `read_8` for better performance and compatibility. (#829)
- Increased default RTT Timeout (retry waiting for RTT Control Block initialization) to 1000ms in `probe-rs-debugger`. (#847)
- Improved when RTT is initialized/retried, and removed `rtt_timeout` from recognized options of `probe-rs-debugger`. (#850)
- Refactor `probe-rs-debugger` code as per `launch` vs. `attach` changes documented in [VS Code extension PR # 12](https://github.com/probe-rs/vscode/pull/12) (#854)
- Breaking change: `probe-rs-debugger` and the associated [VSCode extension PR #21](https://github.com/probe-rs/vscode/pull/21) now uses camelCase for all `launch.json` properties (#885)
- Publicly export `core::RegisterFile` type.
- The trait surface for DAP/AP/DP access was cleaned up and more clarity around the access level of the API was added by properly putting `Raw` or not in the name.

### Fixed
- Detect proper USB HID interface to use for CMSIS-DAP v1 probes. Without this, CMSIS-DAP probes with multiple HID interfaces, e.g. MCUlink, were not working properly on MacOS (#722).
- When reading from a HID device, check number of bytes returned to detect USB HID timeouts.
- Fix connecting to EDBG and similar probes on MacOS (#681, #721)
- Fixed incorrect flash range in `fe310` causing flashing to fail (#732).
- Multiple default algorithims would silently select the first, now errors intead (#744).
- Fixed STM32WL targets getting a HardFault when flashing binaries larger than 64K (#762).
- Use a more reliable JTAG IR length detection when there's only a single target in the chain. Fixes an issue with the esp32c3. (#796, #823).
- Replaced `unreachable!` induced panic with logic to fix `probe-rs-debugger` failures. (#847)
- Fixed logic errors and timing of RTT initialization in `probe-rs-debugger`. (#847)
- Debugger: Do not crash the CLI when pressing enter without a command. (#875)
- Fixed panic in CLI debugger when using a command without arguments. (#873)
- Debugger: Reduce panics caused by `unwrap()` usage. (#886)
- probe-rs: When unwinding, detect if the program counter does not change anymore and stop. (#893)

### Target Support

- Added LPC5516 targets. (#853)
- Added LPC552x and LPC55S2x targets. (#742)
- Added SAM3U targets. (#833)
- Added RP2040 target (Raspberry Pi Pico). (#720)
- Added STM32WL55JCIx target. (#835)
- Add esp32.yaml with esp32c3 variant. (#846)
- Added STM32U5 series target.
- Added all RAM regions to most STM32H7 parts. (#864)

## [0.11.0]

### Added

- Support for the `HNONSEC` bit in memory access. This now allows secure access on chips which support TrustZone (#465).
- Support for RISCV chips which use the System Bus Access method for memory access when debugging (#527).
- Support for double buffering in the flash loader, which increased flashing speed (#107).
- Determine location of debug components by parsing ROM table (#431).
- Support for "flashing" data to RAM in the flash loader (#480).
- Added FTDI C232HM-DDHSL-0 to comaptible USB list for FTDI backend (#485).
- Added `--list-probes` and `-n`option to built-in GDB server binary (#486).
- Added RISCV support to GDB server (#493).
- Added `Session::target()` to access the target of a session (#497).
- Support for target description in the GDB server (#498).
- Support for register write commands in the GDB server (#510).
- Added `get_target_voltage()` function to `DebugProbe`, which can be used to read the target voltage if the probe supports it (#533).
- Added `do_chip_erase` flag to `DownloadOptions`, to allow using chip erase when flashing (#537).
- riscv: Support for memory access using system bus (#527).
- Added a generic `read` function, which can be used for memory access with maximum speed, regardless of access width (#633).
- Added an option to skip erasing the flash before programming (#628).
- Added a new debugger for VS Code, using the [Debug Adapter Protocol](https://microsoft.github.io/debug-adapter-protocol/specification). The debugger can be found in the `probe-rs-debugger` crate (#620).
- Additional datatype support for the debugger, plus easier to read display values (#631)
- Added support for raw DAP register reads and writes, using `RawDpAccess`, `RawApAccess` trait (#669, #689, #700).
- Added support for verify after flashing. (#671).
- Handle inlined functions when getting a stack trace (#678).
- Added 'Statics' (static variables) to the stackframe scopes. These are now visible in VSCode between 'Locals' and 'Registers'. This includes some additional datatypes and DWARF expression evaluation capabilities. (#683)
- Added a function to mass erase all memory. (#672).
- Handle Cortex `LOCKUP` status during debugging (#707)

### Target Support

- Added EEPROM region flashing support for STM32L071KBTx (#589).
- Added support for Microchip/Atmel SAM4 (#590).
- Added support for Microchip SAME5x and SAME70 (#596).
- Added support for Microchip SAMD10 (#597).
- Added support for Microchip SAMD11 (#444).
- Fixed support for STM32WB55 (#466).
- Updated target description for LPC55S69 to newest version (#481).
- Use pyocd flash algorithm for NRF52 (#492).
- Added support for flashing NRF52 UICR (#500).
- Updated target description for SAMD21 (#542).
- Support flashes bigger than 128 kBytes on STM32l4xx (#547).
- Added support for LPC546xx (#560).
- Added support for SiLabs EFR32 targets (#566, #567).
- Added support for flashing Intel hex files using `probe-rs-cli` (#618).
- Updated target description for NRF91 (#619).
- Added a RAM benchmark script (#514).
- Initial support for batched commands for J-Link (#515).
- Added support for the STM32F2 family (#675).
- Added support for FE310-G002 (HiFive1 Rev. B).
- Added flash algorithm for GD32VF1 family (#830).

### Changed

- Renamed `MemoryRegion::Flash` to `MemoryRegion::Nvm` (#482).
- Renamed `FlashInfo` to `NvmInfo`
- Renamed `FlashRegion` to `NvmRegion` and its `flash_info()` method to `nvm_info()`
- Renamed `FlashError::NoSuitableFlash` to `FlashError::NoSuitableNvm`
- The `into_arm_interface` and `into_riscv_interface` functions are replaced by the `try_into_arm_interface` and
  `try_into_riscv_interface` functions, which return the `Probe` struct in the case of an error. This improves the
  auto detection process (#524).
- Improved SWD protocol handling for J-Link (#443, #539, #619).
- Improved error handling for batched CMSIS-DAP commands (#445).
- Use sticky overrun behaviour for improved J-Link performance (#450).
- Better error handling for flashing (#451).
- gdb-server: Halt the chip when attaching (#461).
- Better error messages in the ram_download example (#464).
- Cache value of CSW register to reduce number of SWD transfers (#471).
- Use `erased_byte_value` from target description as default value in the flash loader (#475).
- Added retry functionality for CMSIS-DAP probes (#462).
- riscv: Use abstract commands for CSR access for improved speed (#487).
- The `download_file` and `download_file_with_options` functions now  accept `AsRef<Path>` instead of `&Path`to be more convenient to use (#545, #579).
- Use `itm-decode` to decode ITM packets instead of built-in decoder (#564).
- Flash API Improvements: Data is now owned by the `FlashLoader`and `FlashBuilder` structs to simply the API, and the `FlashLoader::commit()` accepts the `DownloadOptions` struct instead of bool flags (#605).
- Improve internal tracking of core status (#629).
- Rework SWD sequence in J-Link (#513).
- Print ST-Link version in name (#516).
- Improve argument parsing in debugger, add speed option to probe-rs-cli (#523).
- `probe_rs::flashing::DownloadOptions` is now marked `non_exhaustive`, to make it easier to add additional flags in the future.
- Replace `lazy_static` with `once_cell::sync::Lazy` (#685).
- Use new `SendError` instead of `anyhow::Error` in `cmsisdap` module (#687).

### Fixed

- Fixed `M33` breakpoints (#543).
- Fixed a bug where ST-Link v3 is not able to read 8 bit data chunks with more than 255 bytes. Currently we set the chunking to 128 bytes. This might be a bug in the ST-Link v3 firmware and might change in the future (#553, #609).
- Errors occuring while trying to open J-Link probes do not prevent other probes from working anymore (#401).
- CMSIS-DAPv1 probes with a HID report size different than 64 bytes are now supported (fixes #282).
- CMSIS-DAPv2 devices are now drained when attaching (fixes #424).
- Improved SWO speed on CMSIS-DAPv2 (fix #448).
- Session auto attach does no longer panic when no probes are connected (#442).
- probe-rs-cli: Halt core before printing backtrace (#447).
- gdb-server: Ensure registers are only read when core is halted (#455).
- Fixed loading Hex files using the flash loader (#472).
- Fixed off-by-one errors when flashing chip with contiguous memory ranges (#574).
- Ensure only ELF segments with type `PT_LOAD` are flashed (#582).
- Fixed overflow in hex file loading, and ensure addresses are calculated correctly (#604).
- riscv: Fixed scanning for harts (#610).
- riscv: Fixed abstract command handling (#611).
- Fixed a bus congestion issue where the chip is polled too often, leading to problems while flashing (#613).
- The breakpoint address is now verified to ensure a breakpoint at the given address is actually possible (#626).
- riscv: Use correct address for access to `abstractauto`register (#511).
- The `--chip` argument now works without specifying the `--elf` argument (fix #517).
- Fixed: Invalid "Unable to set hardware breakpoint", by removing breakpoint caching, instead querying core directly (#632)
- Fix crash on unknown AP class. (#662).
- Fix too many chip erases in chips with multiple NvmRegions. (#670).
- Added missing `skip_erase` setter function introduced in #677 (#679).
- Fixed incorrect array size calculation  (#683)
- STLink: Removed unnecessary SELECT bank switching  (#692)
- STLink: chunk writes in `write_8` to avoid hitting limit (#697)
- Partial fix for a bug where `probe-rs-debugger` does not set breakpoints when the target is in *sleep* mode (#703)

## [0.10.1]

### Fixed

- Replace calls to `unwrap()` in adi_v5_memory_interface.rs with proper error types (#440).
- Correct URL for Sentry logging in probe-rs-cli-util (#439).

## [0.10.0]

### Added

- Added support for the dedicated ST-Link API which doubles flash write speeds for ST-Link v2 (#369, #377, #397, #435).
- Added support for the STM32WLE.
- Added support for the ATSAMD21 & ATSAMD51.
- Added support for the STM32L1.
- Added support for the EFM32PG12.
- Added support for the MAX32665 & MAX32666.
- Building probe-rs now works without rustfmt being present too (#423).
- Added support for implicit ebreak in RISCV chips (#423, #430).

### Changed

- nRF devices now use the `SoftDevice Erase` algorithm for flashing which will also erase the flash if it contains the softdevice. The previous algorithm prevented users from flashing at all if a softdevice was present (#365, #366).
- The names of probe interface methods were named more consistently (#375).
- FTDI support is now opt in. Please use the `ftdi` feature for support (#378).

### Fixed

- ST-Links now retry the command if a wait was returned in during the SWD transmission (#370).
- Fixed a bug where CMSIS-DAP would not be able to open a probe with a specific VID/PID but no SN specified (#387).
- Fixed a bug where a CMSIS-DAP probe could not be opened if an USB descriptor did not contain any language. This was dominant on macOS (#389).
- Fixed support for the nRF91 (#403).
- Fixed a bug on Windows where paths were not canonicalized properly (#416).
- Fixed a bug where a target fault during AP scans would not be cleared and result in failure on some cores even tho there was no actual issue other than the scan being aborted due to an AP not being present (which is perfectly okay) (#419).
- Use the correct bit mask for the breakpoint comperator on Cortex-M0(+) devices (#434).
- Fixed a bug where breakpoints on M0 would always match the full word even if half word would have been correct (#368).

### Known issues

- Flashing on some chips (known are SAMDx and rare STM32s) with the JLink or CMSIS-DAP probes can be slow. If you see an error involving th DRW or CSW registers, please try using a speed of 100kHz and file a report in #433.

## [0.9.0]

### Added

- Added initial support for FTDI based probes.
- Added support for the STM32L5 family.
- Added support for the STM32G4 family.
- Added support for ITM tracing over SWO in general and drivers for all probes.
- The status LED on CMSIS-DAP probes is now used by probe-rs.

### Changed

- Renamed `ProgressEvent::StartFlashing` to `ProgressEvent::StartProgramming` and `ProgressEvent::PageFlashed` to `ProgressEvent::PageProgrammed` to make naming of events more consistent.

### Fixed

- Fixed a bug where a J-Link would only be opened if the VID, PID AND Serial No. would match. As the Serial is optional, only VID/PID have to match now.
- Fixed a bug with the readout of the serial string that could fail for DAP devices and lead to weird behavior.
- Fixed a bug where the serial number was not printed correctly for some ST-Links.

## [0.8.0]

### Added

- Added support for new devices in the nRF52 family - nRF52805, nRF52820 and nRF52833.
- Added support for the STM32F7 family.
- The `Session` struct and dependants now implement `Debug`.
- The J-Link driver now logs a warning if no proper target voltage is measured.
- The J-Link driver now logs some more information about the connected probe on the `INFO` and `DEBUG` levels.

### Changed

- Improved error handling by a great deal. Errors now can be unwound properly and thus displayed nicely in UI tooling.
- `Core::halt()` now requires a timeout to be specified. This ensures that procedures such as flashing wont time out when certain tasks (like erasing a sector) take longer.

### Fixed

- Fixed a bug where a probe-selector would not work for the JLink if only VID & PID were specified but no serial number.
- Fixed a bug where chip descriptions would fail to parse because of a changed behavior in a newer version of serde_yaml.
- Fixed the LPC55S66 and LPS55S69 targets.
- CMSIS-DAPv1 read operations now properly time out instead of blocking forever, thus giving the user proper feedback.
- Even if an ST-Link cannot be opened (for example on Windows due to a missing driver) it will now be listed properly, just without a serial number.
- Fixed a bug where the J-Link would not be selected properly if no serial number was provided in the selector even if there was a VID:PID pair that matched.

## [0.7.1]

### Changed

- `DebugProbeType` is now public.
- Update LPC55S66/LPC55S69 targets.

### Fixed

- Add missing core value for LPC55S66 and LPC55S69.

## [0.7.0]

### Added

- Added support for RISC-V flashloaders! An example how to write one can be found here: https://github.com/Tiwalun/hifive-flashloader.
- Added support for LLDB (works better than GDB in most cases; try it!).
- Added support for specifying a probe via VID, PID and serial number.

### Changed

- The probe-rs API was changed that no internal `Rc<RefCell<T>>`s are present anymore to enable multithreading and make the API cleaner (see https://github.com/probe-rs/probe-rs/pull/240 for the changes).
- Cleaned up the gernal GDB server code.
- Make some parts of the API public such that custom APs can be implemented and used for ARM targets (see https://github.com/probe-rs/probe-rs/pull/249, https://github.com/probe-rs/probe-rs/pull/253)
- Removed a great deal of (non-panicking) unwraps inside the code.
- Improved erroring by a great deal. Removed error stacking and started using anyhow for upper-level errors. This allows for nicer error printing!

### Fixed

- Fixed a bug where an empty DAP-Link batch would just crash without a proper error message.
- Fixed a check where the serial number of the stlink which would be supported at a minimum was too low (off by one).
- Fixed the broken vCont & memory-map commands in the GDB stub.
- Fixed deserialization of flash algorithm descriptions which enables to load target descriptions during runtime.
- Fixed an issue where the error message would say that more than one probe was found when no probe was detected at all.
- Fixed a bug in the gdb-server that causes it to never halt after a continue.
- Fixed an issue where the gdb-server would always use 100 % cpu time of the core it's running on.

## [0.6.2]

### Added

- `WireProtocol` now implements `Serialize`.

### Fixed

- The GDB stub will no longer crash when GDB tries to access invalid memory.

### Known issues

- Some ST M3s such as the STM32F103 are known to have reset issues. See [#216](https://github.com/probe-rs/probe-rs/pull/216).

## [0.6.1]

### Added

- Support for the STM32F3 family was added.
- Added support for most Holtek ARM chips.
- Added support for the STM32H7 and M7 cores.

### Changed

- DAPlink implementation now batches `read_register` and `write_register`
  commands, executing the entire batch when either the batch is full or a
  `read_register` is requested, returning the read result or an error which
  may indicate an error with a batched command. As a consequence,
  `write_register` calls may return `Ok(())` even if they have not been
  submitted to the probe yet, but any read will immediately execute the batch.
  Operations such as device flashing see around 350% speedup.
- Improved error handling for STLinks that have an older firmware which doesn't support multiple APs.
- The flash layout reporting struct is less verbose now.

### Fixed

- Fix a bug in the CLI where it would always be unable to attach to the probe.

### Known issues

- Some ST M3s such as the STM32F103 are known to have reset issues. See [#216](https://github.com/probe-rs/probe-rs/pull/216).

## [0.6.0]

### Added

- Flashing support for the STM32L4 series.
- Added the possibility to set the speed on DebugProbes and also implemented it for all three supported probes (CMSIS-DAP, ST-Link and J-Link).
- Make M3 cores selectable from built in targets.
- Make the filling of erased flash sectors with old contents possible. When flashing, the minimal erase unit is a sector. If the written contents do not span a sector, we would erase portions of the flash which are not written afterwards. Sometimes that is undesired and one wants to only replace relevant parts of the flash. Now the user can select whether they want to restore unwritten but erased parts to the previous contents. The flash builder now automatically reads to be erased and not written contents beforehand and adds them to the to be written contents.
- Added a flash visualizer which can generate an SVG of the layouted flash contents.

### Changed

- Improved error handling for the flash download module.
- Improved error messages for ARM register operations.
- The `flash` module has been renamed to `flashing`.
- Downloading a file now has the possibility to add options instead of multiple parameters to clean up the interface.
- `read8`/`write8` implement true 8-bit accesses if they are supported by target.
- Improved build times by changing code generation for targets. For more details, see [PR #191](https://github.com/probe-rs/probe-rs/pull/191).
- Improved logging for ELF loading. If there was no loadable sections before, nothing would happen. Now it is properly reported, that there was no loadable sections.

### Fixed

- Fix the usage of ST-Link V3.
- Removed an unwrap that could actually crash.
- Fixed a bug where reading a chip definition from a YAML file would always fail because parsing a `ChipFamily` from YAML was broken.
- Fixed a bug in the ST-Link support, where some writes were not completed. This lead to problems when flashing a device, as the
  final reset request was not properly executed.
- Refactored 8-bit memory access in ADIMemoryInterface, fixing some edge case crashes in the process. Also rewrote all tests to be more thorough.
- Fixed 8/16-bit memory access processing in `MockMemoryAP`.
- Protocol selection for JLink now will properly honor the actual capabilities of the JLink instead of crashing if the capability was missing.
- Fix an issue where probes would double attach to a target, potentially leading to issues.

## [0.5.1]

### Fixed

- Fix a bug where M3 targets would not be able to load the core.

## [0.5.0]

### Added

- Flashing support for the STM32G0 series.
- Flashing support for the STM32F0 series.
- Flashing support for the STM32WB55 series.
- Support for RISCV debugging using a Jlink debug probe.
- Support for SWD debugging using a Jlink debug probe.

### Changed

- The entire API was overhauled. The Probe, Session and Core structs have different interaction and APIs now.
  Please have a look at the docs and examples to get an idea of the new interface.
  The new API supports multiple architectures and makes the initialization process until the point where you can talk to a core easier.
  The core methods don't need a passed probe anymore. Instead it stores an Rc to the Session object internally. The Probe object is taken by the Session which then can attach to multiple cores.
  The modules have been cleaned up. Some heavily nested hierarchy has been flattened.
- More consistent and clean naming and reporting of errors in the stlink and daplink modules. Also the errorhandling for the probe has been improved.

### Fixed

- Various fixes

### Known issues

- Some chips do not reset automatically after flashing
- The STM32L0 cores have issues with flashing.

## [0.4.0]

### Added

- A basic GDB server was added \o/ You can either use the provided `gdb-server` binary or use `cargo flash --gdb` to first flash the target and then open a GDB session. There is many more new options which you can list with `cargo flash --help`.
- Support for multiple breakpoints was added. Breakpoints can now conveniently be set and unset. probe-rs checks for you that there is a free breakpoint and complains if not.
- A flag to disable progressbars was added. Error reporting was broken because of progressbar overdraw. Now one can disable progress bars to see errors. In the long run this has to be fixed.
- Added an improved way to create a `Probe`.
- Added an older USB PID to have probe-rs detect older STLinks with updated Firmware.
- Added support for flashing with different sector properties. This fixed broken flashing on the STM M4s.

### Changed

- Code generation for built in targets was split off into a separate crate so probe-rs can be built without built in targets if one doesn't want them.

### Fixed
- Fixed setting and clearing breakpoints on M4 cores.

## [0.3.0]

Improved flashing for `cargo-flash` considering speed and useability.

### Added

- Increased the raw flashing speed by factor 10 and the actual flashing speed for small programs by factor 5. This is done using batched CMSIS-DAP transfers.
- Added CMSIS-Pack powered flashing. This feature essentially enables to flash any ARM core which can also be flashed by ARM Keil.
- Added progress bars for flash progress indication.
- Added `nrf-recover` feature that unlocks nRF52 chips through Nordic's custom `AP`

### Changed

- Improved target autodetection with better error distinction.
- Improved messaging overall.

### Fixed

- Various bugfixes
- Binaries bigger than a sector can now be flashed.

## [0.2.0]

Initial release on crates.io
- Added parsing of yaml (or anything else) config files for flash algorithm definitions, such that arbitrary chips can be added.
- Modularized code to allow other cores than M0 and be able to dynamically load chip definitions.
- Added target autodetection.
- Added M4 targets.
- Working basic flash downloader with nRF51.
- Introduce cargo-flash which can automatically build & flash the target elf file.

[Unreleased]: https://github.com/probe-rs/probe-rs/compare/0.12.0...master
[0.12.0]: https://github.com/probe-rs/probe-rs/compare/0.11.0...0.12.0
[0.11.0]: https://github.com/probe-rs/probe-rs/compare/v0.10.1...0.11.0
[0.11.0-alpha.1]: https://github.com/probe-rs/probe-rs/compare/v0.10.1...0.11.0-alpha.1
[0.10.1]: https://github.com/probe-rs/probe-rs/compare/v0.10.0...v0.10.1
[0.10.0]: https://github.com/probe-rs/probe-rs/compare/v0.9.0...v0.10.0
[0.9.0]: https://github.com/probe-rs/probe-rs/compare/v0.8.0...v0.9.0
[0.8.0]: https://github.com/probe-rs/probe-rs/compare/v0.7.1...v0.8.0
[0.7.1]: https://github.com/probe-rs/probe-rs/compare/v0.7.0...v0.7.1
[0.7.0]: https://github.com/probe-rs/probe-rs/compare/v0.6.2...v0.7.0
[0.6.2]: https://github.com/probe-rs/probe-rs/compare/v0.6.1...v0.6.2
[0.6.1]: https://github.com/probe-rs/probe-rs/compare/v0.6.0...v0.6.1
[0.6.0]: https://github.com/probe-rs/probe-rs/compare/v0.5.1...v0.6.0
[0.5.1]: https://github.com/probe-rs/probe-rs/compare/v0.5.0...v0.5.1
[0.5.0]: https://github.com/probe-rs/probe-rs/compare/v0.4.0...v0.5.0
[0.4.0]: https://github.com/probe-rs/probe-rs/compare/v0.3.0...v0.4.0
[0.3.0]: https://github.com/probe-rs/probe-rs/compare/v0.2.0...v0.3.0
[0.2.0]: https://github.com/probe-rs/probe-rs/releases/tag/v0.2.0<|MERGE_RESOLUTION|>--- conflicted
+++ resolved
@@ -7,10 +7,8 @@
 
 ### Added
 
-<<<<<<< HEAD
 - Added a permissions system that allows the user to specify if a full chip erase is allowed (#918)
 - Added debug sequence for the nRF5340 that turns on the network core can unlock both cores by erasing them if that is permitted (#918)
-=======
 - Support for core registers `msp`, `psp` and `extra`, extra containing:
   - Bits[31:24] CONTROL.
   - Bits[23:16] FAULTMASK.
@@ -21,7 +19,6 @@
 - Added a command to print info about a chip, such as RAM and the number of cores. (#946)
 - ARM:`Session::swo_reader` that returns a wrapping implementation of `std::io::Read` around `Session::read_swo`. (#916)
 
->>>>>>> 32471e7a
 ### Fixed
 
 - Fixed a panic when cmsisdap probes return more transfers than requested (#922, #923)
